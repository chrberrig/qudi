--- conflicted
+++ resolved
@@ -155,15 +155,9 @@
 
 
     #FIXME: Use SI units here, right now ns and MHz are used for easier debugging.
-<<<<<<< HEAD
     GRAN_MIN = (1000/_clock_freq)       # minimal possible granularity in time, in ns.
     LEN_MIN = GRAN_MIN*_min_instr_len   # minimal possible length of a whole sequence, in ns
     SAMPLE_RATE = _clock_freq # sample frequency in MHz.
-=======
-    GRAN_MIN = 1   # minimal possible granularity in time, in ns.
-    LEN_MIN = 12   # minimal possible length of a whole sequence, in ns
-    SAMPLE_RATE = int(1/GRAN_MIN * 1000) # sample frequency in MHz.
->>>>>>> 1670c10b
 
     STATUS_DICT = {1: 'Stopped',
                    2: 'Reset',
@@ -312,11 +306,7 @@
         went wrong.
         """
 
-<<<<<<< HEAD
         self._lib.pb_get_error.restype = ctypes.c_char_p
-=======
-        self._dll.pb_get_error.restype = ctypes.c_char_p
->>>>>>> 1670c10b
 
         # The output value of this function is as declared above a pointer
         # to an address where the received data is stored as characters
@@ -332,11 +322,7 @@
                      error.
         """
 
-<<<<<<< HEAD
-        # self._lib.pb_count_boards.restype = ctypes.c_int
-=======
-        self._dll.pb_count_boards.restype = ctypes.c_int
->>>>>>> 1670c10b
+        self._lib.pb_count_boards.restype = ctypes.c_int
 
         return self._lib.pb_count_boards()
 
@@ -391,25 +377,16 @@
                         returned. The version is a string in the form YYYYMMDD.
         """
 
+        # .decode converts char into string:
         self._lib.pb_get_version.restype = ctypes.c_char_p
-        # .decode converts char into string:
-<<<<<<< HEAD
         return self._lib.pb_get_version().decode('utf-8')
-=======
-        self._dll.pb_get_version.restype = ctypes.c_char_p
-        return self._dll.pb_get_version().decode('utf-8')
->>>>>>> 1670c10b
 
     def get_firmware_id(self):
         """Gets the current version of the SpinPTS API being used.
 
         @return int: Returns the firmware id containing the version string.
         """
-<<<<<<< HEAD
-        # self._lib.pb_get_firmware_id.restype = ctypes.c_uint
-=======
-        self._dll.pb_get_firmware_id.restype = ctypes.c_uint
->>>>>>> 1670c10b
+        self._lib.pb_get_firmware_id.restype = ctypes.c_uint
 
         firmware_id = self._lib.pb_get_firmware_id()
 
@@ -548,13 +525,9 @@
         # it cannot be detected whether the value was properly set. There is
         # also no get_core_clock method available. Strange.
 
-<<<<<<< HEAD
-        return self._lib.pb_core_clock(clock_freq)
-=======
         clock = ctypes.c_double(clock_freq)
 
         return self._dll.pb_core_clock(clock)
->>>>>>> 1670c10b
 
     def _write_pulse(self, flags, inst, inst_data, length):
         """Instruction programming function for boards without a DDS.
@@ -630,22 +603,9 @@
         channel during a given time (here called 'length').
         """
 
-        # if length == 2:
-        #     flags = self.ONE_PERIOD | flags
-        # elif length == 4:
-        #     flags = self.TWO_PERIOD | flags
-        # elif length == 6:
-        #     flags = self.THREE_PERIOD | flags
-        # elif length == 8:
-        #     flags = self.FOUR_PERIOD | flags
-        # elif length == 10:
-        #     flags = self.FIVE_PERIOD | flags
-        # elif length > 11:
-        #     flags = self.ON | flags
-
         length = ctypes.c_double(length)
 
-        return self.check(self._lib.pb_inst_pbonly(flags, inst, inst_data, length))
+        return self.check(self._dll.pb_inst_pbonly(flags, inst, inst_data, length))
 
     def get_status_bit(self):
         """Read status from the board.
@@ -678,11 +638,7 @@
         bit representation, as it is mentioned in the spinapi documentation.
         """
 
-<<<<<<< HEAD
-        # self._lib.pb_read_status.restype = ctypes.c_uint32
-=======
-        self._dll.pb_read_status.restype = ctypes.c_uint32
->>>>>>> 1670c10b
+        self._lib.pb_read_status.restype = ctypes.c_uint32
 
         return self._lib.pb_read_status()
 
@@ -694,11 +650,7 @@
 
         @return str: containing the status message of the board.
         """
-<<<<<<< HEAD
-        # self._lib.pb_status_message.restype = ctypes.c_char_p
-=======
-        self._dll.pb_status_message.restype = ctypes.c_char_p
->>>>>>> 1670c10b
+        self._lib.pb_status_message.restype = ctypes.c_char_p
 
         return self._lib.pb_status_message().decode('utf8')
 
@@ -760,12 +712,12 @@
         bitmask = self._convert_to_bitmask(active_channels)
         # with the branch or the stop command
         if loop:
-            num = self._write_pulse(flags=bitmask,
+            num = self._write_pulse(flags=self.ON | bitmask,
                                     inst=self.BRANCH,
                                     inst_data=start_pulse,
                                     length=length)
         else:
-            num = self._write_pulse(flags=bitmask,
+            num = self._write_pulse(flags=self.ON | bitmask,
                                     inst=self.STOP,
                                     inst_data=None,
                                     length=length)
@@ -791,7 +743,7 @@
         Helper method for write_pulse_form.
         """
 
-        # return bitrepresentation of active channels:
+        # return bit representation of active channels:
         channel_bitmask = self._convert_to_bitmask(active_channels)
 
         # Check, whether the length fulfills the minimal granularity (= every
@@ -969,21 +921,8 @@
 
         bitmask = self._convert_to_bitmask(ch_list)
 
-        if np.isclose(length, self.GRAN_MIN*1):
-            flags = self.ONE_PERIOD | bitmask
-        elif np.isclose(length, self.GRAN_MIN*2):
-            flags = self.TWO_PERIOD | bitmask
-        elif np.isclose(length, self.GRAN_MIN*3):
-            flags = self.THREE_PERIOD | bitmask
-        elif np.isclose(length, self.GRAN_MIN*4):
-            flags = self.FOUR_PERIOD | bitmask
-        elif np.isclose(length, self.GRAN_MIN*5):
-            flags = self.FIVE_PERIOD | bitmask
-        elif length >= self.GRAN_MIN*6:
-            flags = self.ON | bitmask
-
         self.start_programming()
-        retval = self._write_pulse(flags=flags,
+        retval = self._write_pulse(flags=self.ON | bitmask,
                                    inst=self.BRANCH,
                                    inst_data=0,
                                    length=length)
@@ -1222,7 +1161,7 @@
 
         # Minimum instruction time of 5 clock cycles, translates to 10ns at
         # 500MHz.
-        constraints.waveform_length.min = 2
+        constraints.waveform_length.min = 10
         constraints.waveform_length.max = 2**20-1
         constraints.waveform_length.step = 1
         constraints.waveform_length.default = 128
