--- conflicted
+++ resolved
@@ -24,13 +24,9 @@
 
 class TimeTaggerFastCounter(Base, FastCounterInterface):
     """ Hardware class to controls a Time Tagger from Swabian Instruments.
-<<<<<<< HEAD
+
     Example config for copy-paste:
-=======
-
-    Example config for copy-paste:
-
->>>>>>> 2b397890
+
     fastcounter_timetagger:
         module.Class: 'swabian_instruments.timetagger_fast_counter.TimeTaggerFastCounter'
         timetagger_channel_apd_0: 0
@@ -38,14 +34,8 @@
         timetagger_channel_detect: 2
         timetagger_channel_sequence: 3
         timetagger_sum_channels: 4
-<<<<<<< HEAD
+
     """
-    _modclass = 'TimeTaggerFastCounter'
-    _modtype = 'hardware'
-=======
-
-    """
->>>>>>> 2b397890
 
     _channel_apd_0 = ConfigOption('timetagger_channel_apd_0', missing='error')
     _channel_apd_1 = ConfigOption('timetagger_channel_apd_1', missing='error')
@@ -228,10 +218,7 @@
         """ Returns the width of a single timebin in the timetrace in seconds. """
         width_in_seconds = self._bin_width * 1e-9
         return width_in_seconds
-<<<<<<< HEAD
 
     def test_signal(self, channel_list, bool):
         self._tagger.setTestSignal(channel_list, bool)
 
-=======
->>>>>>> 2b397890
