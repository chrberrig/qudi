# Changelog {#changelog}

## Pre-release

Changes/New features:

* Cleanup/Improvement/Debug of POI manager (logic and GUI)
* New POI manager tool _POI selector_ which allows adding of new POIs by clicking inside the scan 
image
* Added an optional POI nametag to the POI manager. If you give this property a string value, all 
new POIs will be named after this tag together with a consecutive integer index.
* If using the POI manager, the currently selected active POI name will be added to savelogic as 
global parameter. All saved data files will include this POI name in the header.
* bug fix to how the flags are set for AWG70k
* Replaced the old `pg.PlotWidget` subclass `PlotWidgetModified` with new subclasses 
`ScanPlotWidget`, `ScanViewBox` (`pg.ViewBox`) and `ScanImageItem` (`pg.ImageItem`) to handle 
coordinate transformations upon mouse click/drag and zooming internally. Also integrates the 
draggable crosshair into the PlotWidget. This reduces code and improves readability in GUI modules.
* Introduced blink correction filter to confocal and poimanager scan images (toggle in "view" menu). 
Purely for displaying purposes; raw data is not affected by this filter.
* Add `scan_blink_correction` filter to `core.utils.filters`
* exposed the sequencegenerator-functions analyze_sequence and analyze_ensemble to be accessible via pulsedmaster
* analyze functions can be called either with the appropriate objects or with the object name
* while sampling a sequence, the ensembles are only sampled if they weren't already sampled before
* Add `natural_sort` utility function to `core.util.helpers`
* Bug fix to the gated extractor: now all the function parameters are loaded
* Added a hardware file for power supply Keysight E3631A with a process control interface
<<<<<<< HEAD
* Added two interfuses for interfaces process value and process control to modify the values based
on an interpolated function
* 
=======
* Updated powermeter PM100D module to add ProcessInterface and wavelength support
*
>>>>>>> 35eba7ec

Config changes:

* 

## Release 0.10
Released on 14 Mar 2019
Available at https://github.com/Ulm-IQO/qudi/releases/tag/v0.10

Changes/New features:

* Added support for Opal Kelly XEM6310-LX45 devices to HardwareSwitchFpga hardware module.
* Newport CONEX-AGP piezo stage motor module.
* Sequence Generator checks the step constraint and adds and idle block if necessary.
* Save_logic now expands environment variables in the configured data path (e.g. $HOME under Unix or $HOMEPATH under Windows)
* Added command line argument --logdir to specify the path to the logging directory
* Added the keyword "labels" to the "measurement_information" dict container in predefined methods.
This can be used to specify the axis labels for the measurement (excluding units)
* All modules use new connector style where feasible.
* Bug fix for POI manager was losing active POI when moving crosshair in confocal
* Added a how-to-get-started guide to the documentation
* Bug fixes and improvements for the scientific SpinBox introduced in v0.9 
* POI manager keeps POIs as StatusVar across restarts and fixes to distance measurement
* Various stability improvements and minor bug fixes
* Update conda environment to more recent versions of packages
* Fix installation procedure for the conda environment in windows by using powershell in the cmd and catch with that potential exceptions (e.g. if conda environment is not present).
* Added .ico image to make a desktop shortcut on Windows with explanation in the documentation
* Added a how-to-participate guide to the documentation
* Added installation options guide to the documentation
* A lot of smaller fixes to the spectrometer (WinSpec) -> this also modifies the connectors in the default config
* Added fitting to the spectrometer
* Microwave interface passes trigger timing to microwave source, needs hardware module adjustments for not-in-tree modules
* Bug fixes and support for SMD12 laser controller
* For SMIQs added config options to additionally limit frequency and power. Added constraint for SMQ06B model.
* Added live OMDR functionality to only calculate the average signal over a limited amount of scanned lines
* New hardware file for Microwave source - Anritsu MG3691C with SCPI commands has been added.
* **Config Change:** Hardware file for mw_source_anritsu70GHz.py with class MicrowaveAnritsu70GHz was changed to file mw_source_anritsu_MG369x.py with class MicrowaveAnritsuMG369x to make it universal. Also hardware constraints are set per model.
* Lock-In functionality was added to the ODMR counter and implemented for the NI-Card. All other hardware and interfuse with ODMRCounterInterface were updated.
* New hardware file for Microwave source - WindFreak Technologies SynthHDPro 54MHz-13GHz source
* New hardware file for AWG - Keysight M3202A 1GS/s 4-channel PXIe AWG
* Add separate conda environments for windows 7 32bit, windows 7 64bit, and windows 10 64bit. 
* Extend the windows installation procedure of the conda environment for qudi. The conda environments is selected automatically for the correct windows version and the appropriate environment file is taken.
* Rewrite the documentation for required python packages for Qudi and mention instead the installation procedure, how to create manually a python environment for qudi.
* Correct the low level implementation for the PulseBlasterESR-PRO.
* Implement the pulser interface for PulseBlasterESR-PRO devices.
* Implement the switch interface for PulseBlasterESR-PRO devices.
* Add possibility to set instruction delays in the config for PulseBlasterESR-PRO sequence generation.
* Add a copy-paste config option to the docstrings of all current qudi hardware modules.
* Add save logic features to add additional parameters saved with each data file
* **Pulsed 3.0:**\
    _A truckload of changes regarding all pulsed measurement related modules_
    * analyze_sequence now returns all the necessary values to work with sequences.
    * It is now possible to select no or analogue laser channels. In this case, the relevant block element gets marked as laser.
    * Adding the possibility to reliably add flags to sequence steps and making them selectable in the GUI.
    * Bug fix for waveform generation larger than ~2 GSamples
    * Added chirp function to available analog shapes in pulsed measurements
    * Tab order in pulsed measurement GUI is now more useful
    * Added delta plot of alternating sequence in the pulsed analysis window (including errorbars)
    * Bug fix for pulsed extraction window where zooming caused InfiteLines to disappear and a 
    switch in lines caused negative width
    * Bug fix for pulsed measurements with large photon count numbers (`numpy.int32` vs. 
    `numpy.int64`)
    * Pulsed related logic modules have been moved to `<main_dir>/logic/pulsed`
    * Graphical editors for `PulseBlock`, `PulseBlockEnsemble` and `PulseSequence` instance 
    generation are now implemented according to the _Qt_ model/view concept. Several delegates and 
    custom widgets needed by the editors can be found in `<main_dir>/gui/pulsed`. The editors 
    (_QTableView_) and corresponding models (_QAbstractTableModel_) can be found in 
    `pulse_editors.py`.
    * Several GUI tweaks and clean-ups for all tabs of `PulsedMeasurementGui`
    * Removal of several "logic components" from GUI module
    * `SequenceGeneratorLogic` is now fully responsible for controlling the pulse generator hardware.
    `PulsedMeasurementLogic` also has access to the pulse generator but only to start/stop it.
    `samples_write_methods.py` became obsolete and will be removed once all hardware modules 
    implement waveform/sequence generation on their own.
    * The purpose of `PulsedMasterLogic` is now mainly to decouple function calls to 
    `SequenceGeneratorLogic` and `PulsedMeasurementLogic` via signals. Due to the very diverse 
    usage of the pulsed modules in a combination of custom scripts together with the GUI this is 
    a crucial feature to ensure safe threading.
    * Pulser hardware interface has been changed. The pulser hardware module is now fully 
    responsible for waveform and sequence generation on the device. The `SequenceGeneratorLogic` 
    now only calculates the analog and digital samples and hands them over to the hardware module 
    to be written to the device. This makes it more flexible since no in-depth knowledge about the 
    hardware specific memory/file management is needed in the logic making the interface more 
    generic. Makes it easier to create new pulse generator modules as long as the hardware can be 
    abstracted to a waveform/sequence terminology.
    * Adapted pulse generator modules to new pulser interface.
    * Adapted FPGA hardware file to run with new interface.
    * All groups of settings in pulsed logic modules are now represented as dictionaries improving 
    flexibility as well as minimizing necessary code changes when adding new features.
    * Most parameter sets in `PulsedMeasurementLogic` and `SequenceGeneratorLogic` are now 
    properties of the respective module. `PulsedMasterLogic` also provides an interface to all those 
    properties.
    * Dynamic import of pulse analysis and pulse extraction methods now realized through helper 
    class instances held by `PulsedMeasurementLogic`. For detailed information about adding 
    methods, please see `how_to_add_analysis_methods.md` and `how_to_add_extraction_methods.md`
    * Dynamic import of predefined methods now realized through helper class instance held by 
    `SequenceGeneratorLogic`. For detailed information about adding methods, please see 
    `how_to_add_predefined_methods.md`
    * Dynamic import of sampling function definitions (analog waveform shapes) handled by class 
    `SamplingFunctions` and will be refreshed upon activation of `SequenceGeneratorLogic`. For 
    detailed information about adding functions, please see `how_to_add_sampling_functions.md`
    * Alternative plot data will now always be saved if available
    * Automatic setting of parameters in pulsed analysis tab (invoke settings) will only be possible
    for ensembles/sequences generated by predefined methods (instances must have fully populated 
    `measurement_information` dictionary) NOT for ensembles/sequences created or edited by the table
    editors.
    * Each `PulseBlockEnsemble` and `PulseSequence` instance will have a dictionary attribute called
    `sampling_information` which will be populated during waveform/sequence creation. It provides 
    information about the "real life" realization of the waveform/sequence like the actual length of
    each `PulseBlockElement` in integer time bins or the times at which transitions of digital 
    channels occur. It will also contain the set of pulse genrator settings used during sampling 
    (e.g. sample_rate, activation_config etc.).
    When the respective pulser assets (waveforms and sequences) get deleted from the device, this 
    dictionary will be emptied to indicate that the asset has not yet been sampled.
    This will only work if you delete waveforms/sequences on the device via qudi commands or upon a 
    restart of qudi. Hardware assets directly deleted by hand can lead to faulty behaviour of the 
    pulsed measurement modules.
    * Pulse analysis and extraction methods now have read-only access to the entire 
    `PulsedMeasurementLogic` allowing to implement more sophisticated methods that need in-depth 
    information about the running waveform.
    * Predefined methods now have read-only access to the entire `SequenceGeneratorLogic`
    * Pulsed object instances (blocks, ensembles, sequences) are serialized to a directory that can 
    be changed via ConfigOption. Each instance is a separate file so it is easier to manage a large 
    number of instances. In the future these instances need to be saved as StatusVars
    * New dialog box for pulse generator hardware settings. Previously the settings were located 
    directly in a tab of the PulsedMainGUI. Also added voltage settings for digital and analog 
    channels that were missing in the GUI before. 
    * Lots of smaller changes to improve programming flexibility and robustness against users
	* Added a new ungated extraction method ('ungated_gated_conv_deriv') which uses the keys in the 
	  sampling information to convert an ungated timetrace into a gated timetrace which is then 
	  anaylzed with the ungated method 'gated_conv_deriv'. The conversion is based on the rising
	  and falling bins in the laser channel which indicate the positions of the laser pulses in 
	  the ungated trace. For fine-tuning additional delays (for example from AOMs) can be taken 
	  into account. This method speeds up laser extractions from ungated timetraced by a lot.
	* Improved pulsed measurement textfile and plot layout for saved data
    * Added buttons to delete all saved PulseBlock/PulseBlockEnsemble/PulseSequence objects at once.
    * Introduced separate fit tools for each of the two plots in the pulsed analysis tab
    * Automatically clears fit data when changing the alternative plot type or starting a new 
      measurement.

Config changes:
* **All** pulsed related logic module paths need to be changed because they have been moved in the logic
subfolder "pulsed". As an example instead of
    ```
    module.Class: 'pulsed_master_logic.PulsedMasterLogic'
    ```
    it should be now
    ```
    module.Class: 'pulsed.pulsed_master_logic.PulsedMasterLogic'
    ```
* `PulseExtractionLogic` and `PulseAnalysisLogic` are no qudi logic modules anymore and must be 
removed from the config. Also remember to remove them from the "connect" section of all other 
modules (probably just `PulsedMeasurementLogic`).

* The connection to `SaveLogic` has been removed from `PulsedMeasurementGui` and thus needs to be 
removed from the "connect" section in the config. So the GUI entry in the config should look 
somewhat like:
    ```
    pulsedmeasurement:
        module.Class: 'pulsed.pulsed_maingui.PulsedMeasurementGui'
        connect:
            pulsedmasterlogic: 'pulsedmasterlogic'
    ```
    
* The connectors and ConfigOptions for `SequenceGeneratorLogic` have changed. The new config should 
look somewhat like:
    ```
    sequencegeneratorlogic:
        module.Class: 'pulsed.sequence_generator_logic.SequenceGeneratorLogic'
        assets_storage_path: 'C:/Users/username/saved_pulsed_assets'  # optional
        additional_predefined_methods_path: 'C:\\Custom_dir'  # optional
        additional_sampling_functions_path: 'C:\\Custom_dir'  # optional
        connect:
            pulsegenerator: 'mydummypulser'
    ```
    Essentially "additional_predefined_methods_path" and "additional_sampling_functions_path" only 
    need to be specified when you want to import sampling functions or predefined methods from an 
    additional directory other than the default directories situated in qudi.logic.pulsed.
    "assets_storage_path" is the directory where the object instances for blocks, ensembles and 
    sequences are saved to. If not specified this directory will default to a subfolder in the home 
    directory.

* The connectors and ConfigOptions for `PulsedMeasurementLogic` have changed. The new config should 
look somewhat like:
    ```
    pulsedmeasurementlogic:
        module.Class: 'pulsed.pulsed_measurement_logic.PulsedMeasurementLogic'
        raw_data_save_type: 'text'  # optional
        additional_extraction_path: 'C:\\Custom_dir'  # optional
        additional_analysis_path: 'C:\\Custom_dir'  # optional
        connect:
            fastcounter: 'mydummyfastcounter'
            pulsegenerator: 'mydummypulser'
            fitlogic: 'fitlogic'
            savelogic: 'savelogic'
            microwave: 'microwave_dummy'
    ```
    Essentially "additional_extraction_path" and "additional_analysis_path" only need to be 
    specified when you want to import sampling functions or predefined methods from an additional 
    directory other than the default directories situated in qudi.logic.pulsed.
* The fitting has been added to the spectrometer logic module. You need to connect the FitLogic to 
the SpectrometerLogic module like:
    ```
    spectrumlogic: 
    module.Class: 'spectrum.SpectrumLogic' 
    connect: 
        spectrometer: 'myspectrometer' 
        savelogic: 'savelogic' 
        odmrlogic: 'odmrlogic' 
        fitlogic: 'fitlogic'
    ```

* Tektronix 7000 series is now in file `tektronix_awg7k.py` and class `AWG7k`.
 Use that instead of `tektronix_awg7122c.py` and change the configuration like this:
    ```
    pulser_awg7000:
        module.Class: 'awg.tektronix_awg7k.AWG7k'
        awg_visa_address: 'TCPIP::10.42.0.211::INSTR'
        awg_ip_address: '10.42.0.211'
        timeout: 60

   ```
   
## Release 0.9
Released on 6 Mar 2018
Available at https://github.com/Ulm-IQO/qudi/releases/tag/v0.9

Changes/New features:

* Huge amount of small and medium sized bug fixes and usability/stability improvements
* Replaced scientific SpinBoxes with a new implementation that is more powerful and does not use pyqtgraph
* Fixed Python crash upon closing qudi which was related to saving images with matplotlib (Windows)
* Added hardware module to control _Coherent OBIS_ lasers
* Manager GUI now properly reflects the state of each module
* Full multichannel support for slow counting / confocal / ODMR
* Moved to fysom v2.1.4
* Module base classes now nest fysom state machine in `module_state` instead of subclassing it. The current state is accessible via `module_state.current` or `module_state()`
* Changed the sampling algorithm for waveforms. Formerly each `PulseBlockElement` was sampled to match the specified length as closely as possible. Now the ideal time on which a transition between elements should occur is matched to a global quantized timeline. The sampled waveform length will now not deviate more than one timebin from the ideal length. However ideally identical elements can slightly vary (1 bin) in length throughout the entire waveform. This should lead in general to better results since the overall definition of the waveform is more closely matched to a quantized timeline
* Commonly used parameters in pulsed measurements are now shared for all predefined methods (less input widgets / clean UI). Each `generate_*` method still needs all parameters but input widgets are reused by name. Available names are:
  ```
  ['mw_channel', 
   'gate_count_channel', 
   'sync_trig_channel', 
   'mw_amp', 
   'mw_freq', 
   'channel_amp', 
   'delay_length', 
   'wait_time', 
   'laser_length', 
   'rabi_period']
  ```
* Generalized APT motor stages class (multi-axis support via config)
* Simple digital channel based switch on/off capability added to `hardware/ni_card.py`
* _National Instruments X series_ card hardware module renamed from `ni_card.py` to `national_instruments_x_series.py`
* `qudikernel.py` moved to core
* Listening address and port of qudi can now be changed in config (default: localhost)
* Analog signal input (for PDMR measurements) now supported for slow counter/confocal/ODMR (see config changes)
* Use of rpyc became optional (does not need to be installed if no remote module capability is needed)
* Mayor cleanup/overhaul of the `microwave_interface.py` and adaption of all affected modules (hardware/logic)



Config changes:
 * New remote server declaration (old one working but deprecated):
  ```
  [global]
  module_server:
      address: ''
      port: 12345
      certfile: 'filename.cert'
      keyfile: 'filename.key'
  ```

 * New full example config for `national_instruments_x_series.py`:
 ```
 mynicard:
     module.Class: 'national_instruments_x_series.NationalInstrumentsXSeries'
     clock_channel: '/Dev1/Ctr0'
     scanner_clock_channel: '/Dev1/Ctr2'
     photon_sources:
         - '/Dev1/PFI8'
         - '/Dev1/PFI9'
     counter_channels:
         - '/Dev1/Ctr1'
     counter_ai_channels:  # optional
         - '/Dev1/AI1'
     scanner_counter_channels:
         - '/Dev1/Ctr3'
     scanner_ai_channels:  # optional
         - '/Dev1/AI0'
     scanner_ao_channels:
         - '/Dev1/AO0'
         - '/Dev1/AO1'
         - '/Dev1/AO2'
         - '/Dev1/AO3'
     scanner_position_ranges:
         - [0e-6, 200e-6]
         - [0e-6, 200e-6]
         - [-100e-6, 100e-6]
         - [-10, 10]
     scanner_voltage_ranges:
         - [-10, 10]
         - [-10, 10]
         - [-10, 10]
         - [-10, 10]
     default_samples_number: 10
     default_clock_frequency: 100
     default_scanner_clock_frequency: 100
     gate_in_channel: '/Dev1/PFI9'
     counting_edge_rising: True
     odmr_trigger_channel: '/Dev1/PFI15'
 ```

## Release 0.8

Released on 2 Mar 2017.
Available at https://github.com/Ulm-IQO/qudi/releases/tag/v0.8

Caution: fits need to be configured in the respective settings dialog and
may not include printed results or may be just broken.
If you find a defective fit, consider fixing it and submitting a pull request.

Changes/New features:

 * The Qudi paper was published: http://doi.org/10.1016/j.softx.2017.02.001
 * Move everything to Qt5 only (no more Qt4 support) and pyqtgraph 0.10.0
 * Re-usable/configurable fit GUI components
 * Scienific notation input for PID GUI
 * Support for [Extensions](@ref extensions) (out-of-tree modules) 
 * Removed the fysom event parameter (usually called e) from on_activae and on_deactivate functions
 * Swabian Instruments TimeTagger / PulseStreamer hardware modules
 * Much faster savelogic
 * Remove 'Out' connectors, connection is now by module name only
 * Pulse analysis supports multiple methods
 * Predefined pulse sequences can now be imported from a custom path 
 (in addition to /logic/predefined_methods)
 * Module loading and unloading now definitely happens in the correct order
 * Locked modules are only deactivated after prompting the user

Config changes:
 * New optional parameter "additional_methods_dir" for SequenceGeneratorLogic
 * No more 'Out' connectors:

 Old style, produces lots of warnings:
 
 logic:
    counter:
        module.Class: 'counter_logic.CounterLogic'
        connect:
            counter1: 'mynicard.counter'
            savelogic: 'savelogic.savelogic'
    save:
        module.Class: 'save_logic.SaveLogic'
        win_data_directory: 'C:/Data'
        unix_data_directory: 'Data/'

 New style:
 
 logic:
    counter:
        module.Class: 'counter_logic.CounterLogic'
        connect:
            counter1: 'mynicard'
            savelogic: 'save'
    save:
        module.Class: 'save_logic.SaveLogic'
        win_data_directory: 'C:/Data'
        unix_data_directory: 'Data/'


## Release 0.7

Released on 01 Feb 2017.
Available at https://github.com/Ulm-IQO/qudi/releases/tag/v0.7 .

Changes/New features:

 * Overhaul of most used hardware modules, including
   * Error codes and failed hardware calls are caught and passed up to the logic
   * Updates of methods documentation in hardware modules and corresponding interfaces
 * Logic modules are now listening to the hardware return values and react accordingly
 * Introduction of update signals in most logic and GUI modules to ensure coherency of logic and GUI module information. So upon changing something in the GUI this module will emit an update signal which is connected to the logic module. The same works vice-versa if a script or something is changing values in logic modules.
 * Stability improvements to pulsed measurement analysis toolchain (pulse_extraction_logic and pulse_analysis_logic)
 * Changed SpinBoxes in pulsed_maingui BlockEditor, EnsembleOrganizer and SequenceOrganizer to scientific SpinBoxes enabling scientific number format and unit prefix input
 * Pulsed measurement data is saved properly now. Scientific number format was introduced to avoid problems with too few digits
 * Better pulsed_master_logic structure that allows now also for direct waveform/sequence generation on pulse generator devices (without writing files)
 * Heaps of changes/improvements regarding fitting in qudi. Big parts of fit_logic have been rewritten. It may be necessary to adapt custom scripts using fits
 * Confocal is now consequently using SI units (config change needed)
 * Confocal can now work from different count sources which are selectable (multichannel support) (config change needed)
 * Voltage range for NI card channels can be set independently for each channel (config change needed)

Config changes:

In order to update to the latest version of qudi one has to apply minor changes to the config file.

Change configuration settings for the ni_card module:

 * Replace "scanner_ao_channels" with "scanner_x_ao", "scanner_y_ao" and "scanner_z_ao".
   
     Example:
     
     scanner_x_ao: '/Dev1/AO0'  
     
     scanner_y_ao: '/Dev1/AO1'
     
     scanner_z_ao: '/Dev1/AO2'
     
     scanner_a_ao: '/Dev1/AO3'
     
   If you do not need the 4th axis, just leave it out.
   
 * You can either specify a voltage range for all axes:
 
   voltage_range:
   
    \- -10
    
    \- 10
    
 * or you have to specify one for each axis:
   
   x_voltage_range:
   
    \- -10
   
    \- 10
   
   y_voltage_range:
   
    \- -10
   
    \- 10
   
   z_voltage_range:
   
    \- 0
   
    \- 10
   
   a_voltage_range:
   
    \- -5
   
    \- 5

 * Change all distances in ni_card to meters; you can use exponential notation. For example:
   
   x_range:
   
    \- -100e-6
    
    \- 100e-6


The hardware file for Tektronix AWG70k series has been changed to use the pyvisa package for more robust and easy communication with the device:

 * The settings "awg_IP_address" and "awg_port" are not used anymore and have to be replaced with "awg_visa_address" and "awg_ip_address". For example:
```
   awg_visa_address: 'TCPIP0::AWG70K-38293801::inst0::INSTR'
   awg_ip_address: '192.168.1.3'
```

The Visa address can be obtained for example by the "Agilent connection expert" application.

## Release 0.6

Released on 25 Nov 2016.
Available at https://github.com/Ulm-IQO/qudi/releases/tag/v0.6 .

Changes/New features:

 * Lots and lots of work leading to working and stable pulsed measurement modules, including
   * Editor for fast analog and digital waveforms and AWG channel configuration
   * Synthesize and upload waveforms to AWGs while respecting AWG limits and channels
   * Pulse extraction from fast counter time trace and flourescence signal extraction
   * Display of results for common measurements
   * Works with Jupyter notebooks
 * Some new documentation
 * Preliminary GUI to show/edit configuration files
 * Massive improvements to fit stability
 * Most interfaces now use abstract base classes
 * Confocal can show last scanned line and move Z while scanning XY
 * Continuous integration support
 * Nuclear spin operations experiment module
 * Spinboxes with scientific notation support
 * Use QtPy to support multiple Qt versions
 * Configuration files now use the YAML file format
 * Cooperative inheritance for modules
 * Logging now based on standard Python logger
 * HighFinesse WSU 30 wave meter support
 * New and consistent colors for plots throughout Qudi
 * PyQt5 compatibility
 * Many fixes to QO and Pi3 FPGA fast counter modules
 * Matplotlib inline plots and completion suport for Jupyter kernel
 * Jupyter kernel for Qudi (including install script)
 * Move project repository from SVN to git and to GitHub
 * New dark color scheme for GUI (modified qdark)
 * Lots of new predefined fitting methods
 * Fit logic can now load fitting methods from python files in a subfolder
 * Reusable fit settings GUI methods
 * Tektronix AWG 70000, 7112 and 5002 support
 * Gated counter logic and GUI modules
 * Magnetic field alignment module for vector magnet and solid state magnet on a 4-axis stage
 * Thorlabs APTmotor support
 * Scan history (Forward/backward) in Confocal
 * Qudi module state save/restore functionality (app_status folder)
 * Automatic loading of configured modules on a remote system
 * UI fixes
 * TSYS_01 temperature sensor support
 * Raspberry Pi PWM support for PID
 * Software PID logic and GUI
 * Fastcomtec 7887 and MCS6 support
 * Picoharp300 support
 * Python script to list qudi modules

## Release 0.5

Released on 30 Dec 2015.
Available at https://qosvn.physik.uni-ulm.de/svn/qudi/tags/release-0.5

Notes about this release are probably missing due to holidays.

 * Two photon counters supported in NI card counter and counter logic

## Release 0.4

Released on 30.10.2015.
Available at https://qosvn.physik.uni-ulm.de/svn/qudi/tags/release-0.4

New features:

 * Tilted scanning
 * ODMR remembers settings
 * ODMR can save raw data
 * Working and tested support for Radiant Dyes flip mirrors
 * support for taking spectra from spectrometer via WinSpec32
 * POI positions are now actually updated when the tracked POI moves
 * remote module support is more robust now
 * fixed a crash when changing confocal color bar while scanning
 * winspec32 spectrometer support
 * configurable settling time at start of optimization scans
 * option for surface-subtraction in the depth optimization scan
 * ALPHA Task interface
 * PRE-ALPHA for pulsed experiments

## Release 0.3

Released on 31.07.2015. Available at https://qosvn.physik.uni-ulm.de/svn/qudi/tags/release-0.3

New features:

 * Manager now includes log and iPython console
 * Manager can load and save the configuration
 * Manager can show active threads and remotely shared modules
 * QuDi remembers which configuration file is loaded
 * QuDi can restart to load new configuration
 * SmiQ R&S 06ATE works for ODMR
 * Dockwidgets in ODMR
 * Laser scanning with a remote wavemeter is now tested and confirmed working
 * Zoom with mouse in Confocal

Additionally, lots of bugs were fixed.

## Release 0.2

Release-0.2 is available since 07.07.2015.
It can be found using: https://qosvn.physik.uni-ulm.de/svn/qudi/tags/release-0.2

New features:

 * New Log style
 * (Manager shows module state)
 * Continues scan xy/depth (loop scan)
 * Rotate confocal images (rotates only the image, not the cursor!!!)
 * POI Manager GUI: restore default widget location (size might not be as default)
 * Cursor and arrow keys: right/left(x-direction) up/down(y-direction) Bild up/Bild down(z-direction); big step size with shift;step size can be changes in the settings
 * Clock time sample shift POI Manager
 * Centiles of colorbars is now working during a scan
 * All save files should now have the same time in the lable
 * duration of periodic optimiser changeable working during period
 * improved explanation in the data file of the Confocal scans
 * Added tooltips to Confocal and Optimiser settings

## Release 0.1

Release-0.1 is the first release of the QuDi software project.
It can be found via SVN Checkout using this URL: https://qosvn.physik.uni-ulm.de/svn/qudi/tags/release-0.1
It is possible to do basic measurements and the following modules are working:

 * Counter
 * Confocal scanning
 * Laser scanning
 * POI managing
 * ODMR

The basics of all these modules are working but there is plenty room for improvement.
At this stage the GUI is still under active development and so users should expect some interface items to change in future releases.
<|MERGE_RESOLUTION|>--- conflicted
+++ resolved
@@ -25,14 +25,10 @@
 * Add `natural_sort` utility function to `core.util.helpers`
 * Bug fix to the gated extractor: now all the function parameters are loaded
 * Added a hardware file for power supply Keysight E3631A with a process control interface
-<<<<<<< HEAD
+* Updated powermeter PM100D module to add ProcessInterface and wavelength support
 * Added two interfuses for interfaces process value and process control to modify the values based
 on an interpolated function
 * 
-=======
-* Updated powermeter PM100D module to add ProcessInterface and wavelength support
-*
->>>>>>> 35eba7ec
 
 Config changes:
 
